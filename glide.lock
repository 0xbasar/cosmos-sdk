--- conflicted
+++ resolved
@@ -1,10 +1,5 @@
-<<<<<<< HEAD
-hash: 6fe7f47866652e5e30218a29dcb26a35ff1d4e0be16d9589a07143bd55309577
-updated: 2017-05-29T15:49:33.34896889+02:00
-=======
-hash: 3a787e2b71cb339f6ded93e0fb373acb75fcf0369a9600c5cb334a4c3ce9251c
-updated: 2017-06-02T07:47:27.151150316Z
->>>>>>> 333ba7c1
+hash: b31c6e45072e1015b04b5a201fb5ffcbadb837f21fe4a499f3b7e93229ee1c45
+updated: 2017-06-02T09:22:48.505187474Z
 imports:
 - name: github.com/bgentry/speakeasy
   version: 4aabc24848ce5fd31929f7d1e4ea74d3709c14cd
@@ -106,11 +101,7 @@
   - leveldb/table
   - leveldb/util
 - name: github.com/tendermint/abci
-<<<<<<< HEAD
-  version: 864d1f80b36b440bde030a5c18d8ac3aa8c2949d
-=======
   version: b86da575718079396af1f7fe3609ea34be6f855d
->>>>>>> 333ba7c1
   subpackages:
   - client
   - example/dummy
@@ -136,11 +127,7 @@
   - data
   - data/base58
 - name: github.com/tendermint/light-client
-<<<<<<< HEAD
   version: 424905d3813586ce7e64e18690676250a0595ad4
-=======
-  version: 0cf9e0155b9f214ef752a40abf704324f932d336
->>>>>>> 333ba7c1
   subpackages:
   - certifiers
   - certifiers/client
@@ -152,21 +139,13 @@
   - commands/txs
   - proofs
 - name: github.com/tendermint/merkleeyes
-<<<<<<< HEAD
-  version: a0e73e1ac3e18e12a007520a4ea2c9822256e307
-=======
-  version: bd07eb397a9c0440cba80730b4d8e35d61f61698
->>>>>>> 333ba7c1
+  version: 6b06ad654956c951b3d27e38bb566ae45aae1ff7
   subpackages:
   - app
   - client
   - iavl
 - name: github.com/tendermint/tendermint
-<<<<<<< HEAD
   version: 2b5b0172531319ebc255a0ba638f6be666e5e46c
-=======
-  version: 989cb6dd2e576212bf3052a28849ee44c8411b04
->>>>>>> 333ba7c1
   subpackages:
   - blockchain
   - cmd/tendermint/commands
@@ -193,14 +172,11 @@
   - types
   - version
 - name: github.com/tendermint/tmlibs
-<<<<<<< HEAD
-  version: 306795ae1d8e4f4a10dcc8bdb32a00455843c9d5
-=======
-  version: 8c0959604c160ea79e84132a222b43582d8209c7
->>>>>>> 333ba7c1
+  version: 6b619742ac69388dd591c30f55aaee46197b086e
   subpackages:
   - autofile
   - cli
+  - cli/flags
   - clist
   - common
   - db
