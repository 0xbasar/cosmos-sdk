--- conflicted
+++ resolved
@@ -907,20 +907,13 @@
 	}
 
 	sdkReq := storetypes.RequestQuery(req)
-<<<<<<< HEAD
-	resp := queryable.Query(sdkReq)
+	resp, err := queryable.Query(&sdkReq)
+	if err != nil {
+		return sdkerrors.QueryResult(err, app.trace)
+	}
 	resp.Height = req.Height
 
-	abciResp := abci.ResponseQuery(resp)
-=======
-	resp, err := queryable.Query(&sdkReq)
-	if err != nil {
-		return sdkerrors.QueryResult(err, app.trace)
-	}
-	resp.Height = req.Height
-
 	abciResp := abci.ResponseQuery(*resp)
->>>>>>> d1a337eb
 
 	return &abciResp
 }
