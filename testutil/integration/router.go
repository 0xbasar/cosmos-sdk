package integration

import (
	"context"
	"fmt"

	"cosmossdk.io/log"
	"cosmossdk.io/store"
	"cosmossdk.io/store/metrics"
	storetypes "cosmossdk.io/store/types"
	cmtabcitypes "github.com/cometbft/cometbft/abci/types"
	cmtproto "github.com/cometbft/cometbft/proto/tendermint/types"
	dbm "github.com/cosmos/cosmos-db"

	"github.com/cosmos/cosmos-sdk/baseapp"
	"github.com/cosmos/cosmos-sdk/codec"
	codectypes "github.com/cosmos/cosmos-sdk/codec/types"
	"github.com/cosmos/cosmos-sdk/runtime"
	simtestutil "github.com/cosmos/cosmos-sdk/testutil/sims"
	sdk "github.com/cosmos/cosmos-sdk/types"
	"github.com/cosmos/cosmos-sdk/types/module"
	authtx "github.com/cosmos/cosmos-sdk/x/auth/tx"
	authtypes "github.com/cosmos/cosmos-sdk/x/auth/types"
	consensusparamkeeper "github.com/cosmos/cosmos-sdk/x/consensus/keeper"
	consensusparamtypes "github.com/cosmos/cosmos-sdk/x/consensus/types"
)

const appName = "integration-app"

// App is a test application that can be used to test the integration of modules.
type App struct {
	*baseapp.BaseApp

	ctx           sdk.Context
	logger        log.Logger
	moduleManager module.Manager
	queryHelper   *baseapp.QueryServiceTestHelper
}

// NewIntegrationApp creates an application for testing purposes. This application
// is able to route messages to their respective handlers.
func NewIntegrationApp(
	sdkCtx sdk.Context,
	logger log.Logger,
	keys map[string]*storetypes.KVStoreKey,
	appCodec codec.Codec,
	modules ...module.AppModule,
) *App {
	db := dbm.NewMemDB()

	interfaceRegistry := codectypes.NewInterfaceRegistry()
	for _, module := range modules {
		module.RegisterInterfaces(interfaceRegistry)
	}

	txConfig := authtx.NewTxConfig(codec.NewProtoCodec(interfaceRegistry), authtx.DefaultSignModes)
	bApp := baseapp.NewBaseApp(appName, logger, db, txConfig.TxDecoder(), baseapp.SetChainID(appName))
	bApp.MountKVStores(keys)

	bApp.SetInitChainer(func(ctx sdk.Context, _ *cmtabcitypes.RequestInitChain) (*cmtabcitypes.ResponseInitChain, error) {
		for _, mod := range modules {
			if m, ok := mod.(module.HasGenesis); ok {
				m.InitGenesis(ctx, appCodec, m.DefaultGenesis(appCodec))
			}
		}

		return &cmtabcitypes.ResponseInitChain{}, nil
	})

	moduleManager := module.NewManager(modules...)
	bApp.SetBeginBlocker(func(_ sdk.Context) (sdk.BeginBlock, error) {
		return moduleManager.BeginBlock(sdkCtx)
	})
	bApp.SetEndBlocker(func(_ sdk.Context) (sdk.EndBlock, error) {
		return moduleManager.EndBlock(sdkCtx)
	})

	router := baseapp.NewMsgServiceRouter()
	router.SetInterfaceRegistry(interfaceRegistry)
	bApp.SetMsgServiceRouter(router)

	if keys[consensusparamtypes.StoreKey] != nil {

		// set baseApp param store
		consensusParamsKeeper := consensusparamkeeper.NewKeeper(appCodec, runtime.NewKVStoreService(keys[consensusparamtypes.StoreKey]), authtypes.NewModuleAddress("gov").String(), runtime.EventService{})
		bApp.SetParamStore(consensusParamsKeeper.ParamsStore)

		if err := bApp.LoadLatestVersion(); err != nil {
			panic(fmt.Errorf("failed to load application version from store: %w", err))
		}
		bApp.InitChain(cmtabcitypes.RequestInitChain{ChainId: appName, ConsensusParams: simtestutil.DefaultConsensusParams})

	} else {
		if err := bApp.LoadLatestVersion(); err != nil {
			panic(fmt.Errorf("failed to load application version from store: %w", err))
		}
		bApp.InitChain(cmtabcitypes.RequestInitChain{ChainId: appName})
	}

<<<<<<< HEAD
	bApp.Commit()
=======
	bApp.InitChain(context.Background(), &cmtabcitypes.RequestInitChain{ChainId: appName})
	bApp.Commit(context.TODO(), &cmtabcitypes.RequestCommit{})
>>>>>>> 02b9a505

	ctx := sdkCtx.WithBlockHeader(cmtproto.Header{ChainID: appName}).WithIsCheckTx(true)

	return &App{
		BaseApp:       bApp,
		logger:        logger,
		ctx:           ctx,
		moduleManager: *moduleManager,
		queryHelper:   baseapp.NewQueryServerTestHelper(ctx, interfaceRegistry),
	}
}

// RunMsg provides the ability to run a message and return the response.
// In order to run a message, the application must have a handler for it.
// These handlers are registered on the application message service router.
// The result of the message execution is returned as an Any type.
// That any type can be unmarshaled to the expected response type.
// If the message execution fails, an error is returned.
func (app *App) RunMsg(msg sdk.Msg, option ...Option) (*codectypes.Any, error) {
	// set options
	cfg := &Config{}
	for _, opt := range option {
		opt(cfg)
	}

	if cfg.AutomaticCommit {
		defer app.Commit(context.TODO(), &cmtabcitypes.RequestCommit{})
	}

	if cfg.AutomaticBeginEndBlock {
		height := app.LastBlockHeight() + 1
		ctx := app.ctx.WithBlockHeight(height).WithChainID(appName)

		app.logger.Info("Running BeginBlock", "height", height)
		app.moduleManager.BeginBlock(ctx)

		defer func() {
			app.logger.Info("Running EndBlock", "height", height)
			app.moduleManager.EndBlock(ctx)
		}()
	}

	app.logger.Info("Running msg", "msg", msg.String())

	handler := app.MsgServiceRouter().Handler(msg)
	if handler == nil {
		return nil, fmt.Errorf("handler is nil, can't route message %s: %+v", sdk.MsgTypeURL(msg), msg)
	}

	msgResult, err := handler(app.ctx, msg)
	if err != nil {
		return nil, fmt.Errorf("failed to execute message %s: %w", sdk.MsgTypeURL(msg), err)
	}

	var response *codectypes.Any
	if len(msgResult.MsgResponses) > 0 {
		msgResponse := msgResult.MsgResponses[0]
		if msgResponse == nil {
			return nil, fmt.Errorf("got nil msg response %s in message result: %s", sdk.MsgTypeURL(msg), msgResult.String())
		}

		response = msgResponse
	}

	return response, nil
}

// Context returns the application context. It can be unwrapped to a sdk.Context,
// with the sdk.UnwrapSDKContext function.
func (app *App) Context() context.Context {
	return app.ctx
}

// QueryHelper returns the application query helper.
// It can be used when registering query services.
func (app *App) QueryHelper() *baseapp.QueryServiceTestHelper {
	return app.queryHelper
}

// CreateMultiStore is a helper for setting up multiple stores for provided modules.
func CreateMultiStore(keys map[string]*storetypes.KVStoreKey, logger log.Logger) storetypes.CommitMultiStore {
	db := dbm.NewMemDB()
	cms := store.NewCommitMultiStore(db, logger, metrics.NewNoOpMetrics())

	for key := range keys {
		cms.MountStoreWithDB(keys[key], storetypes.StoreTypeIAVL, db)
	}

	_ = cms.LoadLatestVersion()
	return cms
}<|MERGE_RESOLUTION|>--- conflicted
+++ resolved
@@ -88,21 +88,16 @@
 		if err := bApp.LoadLatestVersion(); err != nil {
 			panic(fmt.Errorf("failed to load application version from store: %w", err))
 		}
-		bApp.InitChain(cmtabcitypes.RequestInitChain{ChainId: appName, ConsensusParams: simtestutil.DefaultConsensusParams})
+		bApp.InitChain(context.Background(), &cmtabcitypes.RequestInitChain{ChainId: appName, ConsensusParams: simtestutil.DefaultConsensusParams})
 
 	} else {
 		if err := bApp.LoadLatestVersion(); err != nil {
 			panic(fmt.Errorf("failed to load application version from store: %w", err))
 		}
-		bApp.InitChain(cmtabcitypes.RequestInitChain{ChainId: appName})
+		bApp.InitChain(context.Background(), &cmtabcitypes.RequestInitChain{ChainId: appName})
 	}
 
-<<<<<<< HEAD
-	bApp.Commit()
-=======
-	bApp.InitChain(context.Background(), &cmtabcitypes.RequestInitChain{ChainId: appName})
 	bApp.Commit(context.TODO(), &cmtabcitypes.RequestCommit{})
->>>>>>> 02b9a505
 
 	ctx := sdkCtx.WithBlockHeader(cmtproto.Header{ChainID: appName}).WithIsCheckTx(true)
 
