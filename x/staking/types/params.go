--- conflicted
+++ resolved
@@ -44,15 +44,11 @@
 )
 
 // NewParams creates a new Params instance
-<<<<<<< HEAD
 func NewParams(unbondingTime time.Duration,
 	maxValidators, maxEntries, historicalEntries uint32,
 	bondDenom string, minCommissionRate sdk.Dec,
 	maxConsPubKeyRotations uint32, keyRotationFee sdk.Coin) Params {
 
-=======
-func NewParams(unbondingTime time.Duration, maxValidators, maxEntries, historicalEntries uint32, bondDenom string, minCommissionRate math.LegacyDec) Params {
->>>>>>> d94db7ef
 	return Params{
 		UnbondingTime:          unbondingTime,
 		MaxValidators:          maxValidators,
