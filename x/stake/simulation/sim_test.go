--- conflicted
+++ resolved
@@ -64,11 +64,7 @@
 		}, []simulation.RandSetup{
 			Setup(mapp, stakeKeeper),
 		}, []simulation.Invariant{
-<<<<<<< HEAD
-			AllInvariants(bankKeeper, stakeKeeper, feeCollectionKeeper, distrKeeper, mapp.AccountMapper),
-=======
-			AllInvariants(bankKeeper, stakeKeeper, mapp.AccountKeeper),
->>>>>>> 617c3e85
+			AllInvariants(bankKeeper, stakeKeeper, feeCollectionKeeper, distrKeeper, mapp.AccountKeeper),
 		}, 10, 100,
 		false,
 	)
