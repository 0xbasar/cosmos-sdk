package types

import (
	"context"
	"cosmossdk.io/collections"
	collcodec "cosmossdk.io/collections/codec"
<<<<<<< HEAD
)

type coll[K, V any] interface {
	Iterate(ctx context.Context, ranger collections.Ranger[K]) (collections.Iterator[K, V], error)
}

func IterateCallBack[K, V any, C coll[K, V]](ctx context.Context, coll C, cb func(key K, value V) bool) error {
	iter, err := coll.Iterate(ctx, nil)
	if err != nil {
		return err
	}
	defer iter.Close()

	for ; iter.Valid(); iter.Next() {
		kv, err := iter.KeyValue()
		if err != nil {
			return err
		}
		if cb(kv.Key, kv.Value) {
			return nil
		}
	}
	return nil
}

func IterateCallBackWithRange[K, V any, C coll[K, V], R collections.Ranger[K]](
	ctx context.Context, coll C, ranger R, cb func(key K, value V) bool,
) error {
	iter, err := coll.Iterate(ctx, ranger)
	if err != nil {
		return err
	}
	defer iter.Close()

	for ; iter.Valid(); iter.Next() {
		kv, err := iter.KeyValue()
		if err != nil {
			return err
		}
		if cb(kv.Key, kv.Value) {
			return nil
		}
	}
	return nil
}
=======
	"cosmossdk.io/math"
)
>>>>>>> d6ddeb43

var (
	// AccAddressKey follows the same semantics of collections.BytesKey.
	// It just uses humanised format for the String() and EncodeJSON().
	AccAddressKey collcodec.KeyCodec[AccAddress] = genericAddressKey[AccAddress]{
		stringDecoder: AccAddressFromBech32,
		keyType:       "sdk.AccAddress",
	}

	// ValAddressKey follows the same semantics as AccAddressKey.
	ValAddressKey collcodec.KeyCodec[ValAddress] = genericAddressKey[ValAddress]{
		stringDecoder: ValAddressFromBech32,
		keyType:       "sdk.ValAddress",
	}

	// ConsAddressKey follows the same semantics as ConsAddressKey.
	ConsAddressKey collcodec.KeyCodec[ConsAddress] = genericAddressKey[ConsAddress]{
		stringDecoder: ConsAddressFromBech32,
		keyType:       "sdk.ConsAddress",
	}

	// IntValue represents a collections.ValueCodec to work with Int.
	IntValue collcodec.ValueCodec[math.Int] = intValueCodec{}
)

type coll[K, V any] interface {
	Iterate(ctx context.Context, ranger collections.Ranger[K]) (collections.Iterator[K, V], error)
}

// IterateAndCallBack is a helper function that applies one of the most common patterns in the sdk.
// It iterates over the entire collection and calls the provided function with the key and the value
// of the iterator. If the iteration needs to be terminated then the provided function should return
// true. The iterator is closed when this function exits.
func IterateAndCallBack[K, V any, C coll[K, V]](ctx context.Context, coll C, cb func(key K, value V) bool) error {
	iter, err := coll.Iterate(ctx, nil)
	if err != nil {
		return err
	}
	defer iter.Close()

	for ; iter.Valid(); iter.Next() {
		kv, err := iter.KeyValue()
		if err != nil {
			return err
		}
		if cb(kv.Key, kv.Value) {
			return nil
		}
	}
	return nil
}

// IterateAndCallBackWithRange applies the same logic of IterateAndCallBack, but it
// allows consumers to provide an extra argument, a Ranger, whose purpose is to
// set bounds to the iterator range.
func IterateAndCallBackWithRange[K, V any, C coll[K, V], R collections.Ranger[K]](
	ctx context.Context, coll C, ranger R, cb func(key K, value V) bool,
) error {
	iter, err := coll.Iterate(ctx, ranger)
	if err != nil {
		return err
	}
	defer iter.Close()

	for ; iter.Valid(); iter.Next() {
		kv, err := iter.KeyValue()
		if err != nil {
			return err
		}
		if cb(kv.Key, kv.Value) {
			return nil
		}
	}
	return nil
}

type addressUnion interface {
	AccAddress | ValAddress | ConsAddress
	String() string
}

type genericAddressKey[T addressUnion] struct {
	stringDecoder func(string) (T, error)
	keyType       string
}

func (a genericAddressKey[T]) Encode(buffer []byte, key T) (int, error) {
	return collections.BytesKey.Encode(buffer, key)
}

func (a genericAddressKey[T]) Decode(buffer []byte) (int, T, error) {
	return collections.BytesKey.Decode(buffer)
}

func (a genericAddressKey[T]) Size(key T) int {
	return collections.BytesKey.Size(key)
}

func (a genericAddressKey[T]) EncodeJSON(value T) ([]byte, error) {
	return collections.StringKey.EncodeJSON(value.String())
}

func (a genericAddressKey[T]) DecodeJSON(b []byte) (v T, err error) {
	s, err := collections.StringKey.DecodeJSON(b)
	if err != nil {
		return
	}
	v, err = a.stringDecoder(s)
	return
}

func (a genericAddressKey[T]) Stringify(key T) string {
	return key.String()
}

func (a genericAddressKey[T]) KeyType() string {
	return a.keyType
}

func (a genericAddressKey[T]) EncodeNonTerminal(buffer []byte, key T) (int, error) {
	return collections.BytesKey.EncodeNonTerminal(buffer, key)
}

func (a genericAddressKey[T]) DecodeNonTerminal(buffer []byte) (int, T, error) {
	return collections.BytesKey.DecodeNonTerminal(buffer)
}

func (a genericAddressKey[T]) SizeNonTerminal(key T) int {
	return collections.BytesKey.SizeNonTerminal(key)
}

// Collection Codecs

type intValueCodec struct{}

func (i intValueCodec) Encode(value math.Int) ([]byte, error) {
	return value.Marshal()
}

func (i intValueCodec) Decode(b []byte) (math.Int, error) {
	v := new(Int)
	err := v.Unmarshal(b)
	if err != nil {
		return Int{}, err
	}
	return *v, nil
}

func (i intValueCodec) EncodeJSON(value math.Int) ([]byte, error) {
	return value.MarshalJSON()
}

func (i intValueCodec) DecodeJSON(b []byte) (Int, error) {
	v := new(Int)
	err := v.UnmarshalJSON(b)
	if err != nil {
		return Int{}, err
	}
	return *v, nil
}

func (i intValueCodec) Stringify(value Int) string {
	return value.String()
}

func (i intValueCodec) ValueType() string {
	return "math.Int"
}<|MERGE_RESOLUTION|>--- conflicted
+++ resolved
@@ -4,56 +4,8 @@
 	"context"
 	"cosmossdk.io/collections"
 	collcodec "cosmossdk.io/collections/codec"
-<<<<<<< HEAD
-)
-
-type coll[K, V any] interface {
-	Iterate(ctx context.Context, ranger collections.Ranger[K]) (collections.Iterator[K, V], error)
-}
-
-func IterateCallBack[K, V any, C coll[K, V]](ctx context.Context, coll C, cb func(key K, value V) bool) error {
-	iter, err := coll.Iterate(ctx, nil)
-	if err != nil {
-		return err
-	}
-	defer iter.Close()
-
-	for ; iter.Valid(); iter.Next() {
-		kv, err := iter.KeyValue()
-		if err != nil {
-			return err
-		}
-		if cb(kv.Key, kv.Value) {
-			return nil
-		}
-	}
-	return nil
-}
-
-func IterateCallBackWithRange[K, V any, C coll[K, V], R collections.Ranger[K]](
-	ctx context.Context, coll C, ranger R, cb func(key K, value V) bool,
-) error {
-	iter, err := coll.Iterate(ctx, ranger)
-	if err != nil {
-		return err
-	}
-	defer iter.Close()
-
-	for ; iter.Valid(); iter.Next() {
-		kv, err := iter.KeyValue()
-		if err != nil {
-			return err
-		}
-		if cb(kv.Key, kv.Value) {
-			return nil
-		}
-	}
-	return nil
-}
-=======
 	"cosmossdk.io/math"
 )
->>>>>>> d6ddeb43
 
 var (
 	// AccAddressKey follows the same semantics of collections.BytesKey.
